--- conflicted
+++ resolved
@@ -36,11 +36,7 @@
             # os.environ['WECHATY_PUPPET_SERVICE_ENDPOINT'] = '127.0.0.1:9001'
 
         channel = channel_factory.create_channel(channel_name)
-<<<<<<< HEAD
-        if channel_name in ['wx','wxy','wechatmp','wechatmp_service']:
-=======
-        if channel_name in ['wx','wxy','wechatmp','terminal']:
->>>>>>> 9c208ffa
+        if channel_name in ['wx','wxy','terminal','wechatmp','wechatmp_service']:
             PluginManager().load_plugins()
 
         # startup channel
