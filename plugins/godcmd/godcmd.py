--- conflicted
+++ resolved
@@ -313,11 +313,7 @@
                     except Exception as e:
                         ok, result = False, "你没有设置私有GPT模型"
                 elif cmd == "reset":
-<<<<<<< HEAD
-                    if bottype in [const.OPEN_AI, const.CHATGPT, const.CHATGPTONAZURE, const.LINKAI, const.BAIDU, const.XUNFEI, const.QWEN]:
-=======
-                    if bottype in [const.OPEN_AI, const.CHATGPT, const.CHATGPTONAZURE, const.LINKAI, const.BAIDU, const.XUNFEI, const.GEMINI]:
->>>>>>> b4dc382f
+                    if bottype in [const.OPEN_AI, const.CHATGPT, const.CHATGPTONAZURE, const.LINKAI, const.BAIDU, const.XUNFEI, const.QWEN, const.GEMINI]:
                         bot.sessions.clear_session(session_id)
                         if Bridge().chat_bots.get(bottype):
                             Bridge().chat_bots.get(bottype).sessions.clear_session(session_id)
@@ -343,7 +339,7 @@
                             ok, result = True, "配置已重载"
                         elif cmd == "resetall":
                             if bottype in [const.OPEN_AI, const.CHATGPT, const.CHATGPTONAZURE, const.LINKAI,
-                                           const.BAIDU, const.XUNFEI, const.QWEN]:
+                                           const.BAIDU, const.XUNFEI, const.QWEN, const.GEMINI]:
                                 channel.cancel_all_session()
                                 bot.sessions.clear_all_session()
                                 ok, result = True, "重置所有会话成功"
