--- conflicted
+++ resolved
@@ -79,14 +79,10 @@
     "wechaty_puppet_service_token": "",  # wechaty的token
 
     # wechatmp的配置
-<<<<<<< HEAD
     "wechatmp_token": "",       # 微信公众平台的Token
-    "wechatmp_app_id": "",      # 微信公众平台的appID
-    "wechatmp_app_secret": "",  # 微信公众平台的appsecret
-=======
-    "wechatmp_token": "",  # 微信公众平台的Token
-    "wechatmp_port": 8080, # 微信公众平台的端口,需要端口转发到80或443
->>>>>>> 9c208ffa
+    "wechatmp_port": 8080,      # 微信公众平台的端口,需要端口转发到80或443
+    "wechatmp_app_id": "",      # 微信公众平台的appID，仅服务号需要
+    "wechatmp_app_secret": "",  # 微信公众平台的appsecret，仅服务号需要
 
     # chatgpt指令自定义触发词
     "clear_memory_commands": ['#清除记忆'],  # 重置会话指令，必须以#开头
