# encoding:utf-8

import json
import logging
import os
import pickle

from common.log import logger

# 将所有可用的配置项写在字典里, 请使用小写字母
# 此处的配置值无实际意义，程序不会读取此处的配置，仅用于提示格式，请将配置加入到config.json中
available_setting = {
    # openai api配置
    "open_ai_api_key": "",  # openai api key
    # openai apibase，当use_azure_chatgpt为true时，需要设置对应的api base
    "open_ai_api_base": "https://api.openai.com/v1",
    "proxy": "",  # openai使用的代理
    # chatgpt模型， 当use_azure_chatgpt为true时，其名称为Azure上model deployment名称
    "model": "gpt-3.5-turbo",
    "use_azure_chatgpt": False,  # 是否使用azure的chatgpt
    "azure_deployment_id": "",  # azure 模型部署名称
<<<<<<< HEAD
    "use_baidu_wenxin": False,  # 是否使用baidu文心一言，优先级次于azure
=======
    "azure_api_version": "",  # azure api版本
>>>>>>> 4da87141
    # Bot触发配置
    "single_chat_prefix": ["bot", "@bot"],  # 私聊时文本需要包含该前缀才能触发机器人回复
    "single_chat_reply_prefix": "[bot] ",  # 私聊时自动回复的前缀，用于区分真人
    "single_chat_reply_suffix": "",  # 私聊时自动回复的后缀，\n 可以换行    
    "group_chat_prefix": ["@bot"],  # 群聊时包含该前缀则会触发机器人回复 
    "group_chat_reply_prefix": "",  # 群聊时自动回复的前缀
    "group_chat_reply_suffix": "",  # 群聊时自动回复的后缀，\n 可以换行
    "group_chat_keyword": [],  # 群聊时包含该关键词则会触发机器人回复
    "group_at_off": False,  # 是否关闭群聊时@bot的触发
    "group_name_white_list": ["ChatGPT测试群", "ChatGPT测试群2"],  # 开启自动回复的群名称列表
    "group_name_keyword_white_list": [],  # 开启自动回复的群名称关键词列表
    "group_chat_in_one_session": ["ChatGPT测试群"],  # 支持会话上下文共享的群名称
    "trigger_by_self": False,  # 是否允许机器人触发
    "image_create_prefix": ["画", "看", "找"],  # 开启图片回复的前缀
    "concurrency_in_session": 1,  # 同一会话最多有多少条消息在处理中，大于1可能乱序
    "image_create_size": "256x256",  # 图片大小,可选有 256x256, 512x512, 1024x1024
    # chatgpt会话参数
    "expires_in_seconds": 3600,  # 无操作会话的过期时间
    # 人格描述
    "character_desc": "你是ChatGPT, 一个由OpenAI训练的大型语言模型, 你旨在回答并解决人们的任何问题，并且可以使用多种语言与人交流。",
    "conversation_max_tokens": 1000,  # 支持上下文记忆的最多字符数
    # chatgpt限流配置
    "rate_limit_chatgpt": 20,  # chatgpt的调用频率限制
    "rate_limit_dalle": 50,  # openai dalle的调用频率限制
    # chatgpt api参数 参考https://platform.openai.com/docs/api-reference/chat/create
    "temperature": 0.9,
    "top_p": 1,
    "frequency_penalty": 0,
    "presence_penalty": 0,
    "request_timeout": 60,  # chatgpt请求超时时间，openai接口默认设置为600，对于难问题一般需要较长时间
    "timeout": 120,  # chatgpt重试超时时间，在这个时间内，将会自动重试
    # Baidu 文心一言参数
    "baidu_wenxin_model": "eb-instant", # 默认使用ERNIE-Bot-turbo模型
    "baidu_wenxin_api_key": "", # Baidu api key
    "baidu_wenxin_secret_key": "", # Baidu secret key
    # 语音设置
    "speech_recognition": False,  # 是否开启语音识别
    "group_speech_recognition": False,  # 是否开启群组语音识别
    "voice_reply_voice": False,  # 是否使用语音回复语音，需要设置对应语音合成引擎的api key
    "always_reply_voice": False,  # 是否一直使用语音回复
    "voice_to_text": "openai",  # 语音识别引擎，支持openai,baidu,google,azure
    "text_to_voice": "baidu",  # 语音合成引擎，支持baidu,google,pytts(offline),azure
    # baidu 语音api配置， 使用百度语音识别和语音合成时需要
    "baidu_app_id": "",
    "baidu_api_key": "",
    "baidu_secret_key": "",
    # 1536普通话(支持简单的英文识别) 1737英语 1637粤语 1837四川话 1936普通话远场
    "baidu_dev_pid": "1536",
    # azure 语音api配置， 使用azure语音识别和语音合成时需要
    "azure_voice_api_key": "",
    "azure_voice_region": "japaneast",
    # 服务时间限制，目前支持itchat
    "chat_time_module": False,  # 是否开启服务时间限制
    "chat_start_time": "00:00",  # 服务开始时间
    "chat_stop_time": "24:00",  # 服务结束时间
    # 翻译api
    "translate": "baidu",  # 翻译api，支持baidu
    # baidu翻译api的配置
    "baidu_translate_app_id": "",  # 百度翻译api的appid
    "baidu_translate_app_key": "",  # 百度翻译api的秘钥
    # itchat的配置
    "hot_reload": False,  # 是否开启热重载
    # wechaty的配置
    "wechaty_puppet_service_token": "",  # wechaty的token
    # wechatmp的配置
    "wechatmp_token": "",  # 微信公众平台的Token
    "wechatmp_port": 8080,  # 微信公众平台的端口,需要端口转发到80或443
    "wechatmp_app_id": "",  # 微信公众平台的appID
    "wechatmp_app_secret": "",  # 微信公众平台的appsecret
    "wechatmp_aes_key": "",  # 微信公众平台的EncodingAESKey，加密模式需要
    # wechatcom的通用配置
    "wechatcom_corp_id": "",  # 企业微信公司的corpID
    # wechatcomapp的配置
    "wechatcomapp_token": "",  # 企业微信app的token
    "wechatcomapp_port": 9898,  # 企业微信app的服务端口,不需要端口转发
    "wechatcomapp_secret": "",  # 企业微信app的secret
    "wechatcomapp_agent_id": "",  # 企业微信app的agent_id
    "wechatcomapp_aes_key": "",  # 企业微信app的aes_key
    # chatgpt指令自定义触发词
    "clear_memory_commands": ["#清除记忆"],  # 重置会话指令，必须以#开头
    # channel配置
    "channel_type": "wx",  # 通道类型，支持：{wx,wxy,terminal,wechatmp,wechatmp_service,wechatcom_app}
    "subscribe_msg": "",  # 订阅消息, 支持: wechatmp, wechatmp_service, wechatcom_app
    "debug": False,  # 是否开启debug模式，开启后会打印更多日志
    "appdata_dir": "",  # 数据目录
    # 插件配置
    "plugin_trigger_prefix": "$",  # 规范插件提供聊天相关指令的前缀，建议不要和管理员指令前缀"#"冲突
    # 是否使用全局插件配置
    "use_global_plugin_config": False,
    # 知识库平台配置
    "use_linkai": False,
    "linkai_api_key": "",
    "linkai_app_code": ""
}


class Config(dict):
    def __init__(self, d=None):
        super().__init__()
        if d is None:
            d = {}
        for k, v in d.items():
            self[k] = v
        # user_datas: 用户数据，key为用户名，value为用户数据，也是dict
        self.user_datas = {}

    def __getitem__(self, key):
        if key not in available_setting:
            raise Exception("key {} not in available_setting".format(key))
        return super().__getitem__(key)

    def __setitem__(self, key, value):
        if key not in available_setting:
            raise Exception("key {} not in available_setting".format(key))
        return super().__setitem__(key, value)

    def get(self, key, default=None):
        try:
            return self[key]
        except KeyError as e:
            return default
        except Exception as e:
            raise e

    # Make sure to return a dictionary to ensure atomic
    def get_user_data(self, user) -> dict:
        if self.user_datas.get(user) is None:
            self.user_datas[user] = {}
        return self.user_datas[user]

    def load_user_datas(self):
        try:
            with open(os.path.join(get_appdata_dir(), "user_datas.pkl"), "rb") as f:
                self.user_datas = pickle.load(f)
                logger.info("[Config] User datas loaded.")
        except FileNotFoundError as e:
            logger.info("[Config] User datas file not found, ignore.")
        except Exception as e:
            logger.info("[Config] User datas error: {}".format(e))
            self.user_datas = {}

    def save_user_datas(self):
        try:
            with open(os.path.join(get_appdata_dir(), "user_datas.pkl"), "wb") as f:
                pickle.dump(self.user_datas, f)
                logger.info("[Config] User datas saved.")
        except Exception as e:
            logger.info("[Config] User datas error: {}".format(e))


config = Config()


def load_config():
    global config
    config_path = "./config.json"
    if not os.path.exists(config_path):
        logger.info("配置文件不存在，将使用config-template.json模板")
        config_path = "./config-template.json"

    config_str = read_file(config_path)
    logger.debug("[INIT] config str: {}".format(config_str))

    # 将json字符串反序列化为dict类型
    config = Config(json.loads(config_str))

    # override config with environment variables.
    # Some online deployment platforms (e.g. Railway) deploy project from github directly. So you shouldn't put your secrets like api key in a config file, instead use environment variables to override the default config.
    for name, value in os.environ.items():
        name = name.lower()
        if name in available_setting:
            logger.info("[INIT] override config by environ args: {}={}".format(name, value))
            try:
                config[name] = eval(value)
            except:
                if value == "false":
                    config[name] = False
                elif value == "true":
                    config[name] = True
                else:
                    config[name] = value

    if config.get("debug", False):
        logger.setLevel(logging.DEBUG)
        logger.debug("[INIT] set log level to DEBUG")

    logger.info("[INIT] load config: {}".format(config))

    config.load_user_datas()


def get_root():
    return os.path.dirname(os.path.abspath(__file__))


def read_file(path):
    with open(path, mode="r", encoding="utf-8") as f:
        return f.read()


def conf():
    return config


def get_appdata_dir():
    data_path = os.path.join(get_root(), conf().get("appdata_dir", ""))
    if not os.path.exists(data_path):
        logger.info("[INIT] data path not exists, create it: {}".format(data_path))
        os.makedirs(data_path)
    return data_path


def subscribe_msg():
    trigger_prefix = conf().get("single_chat_prefix", [""])[0]
    msg = conf().get("subscribe_msg", "")
    return msg.format(trigger_prefix=trigger_prefix)


# global plugin config
plugin_config = {}


def write_plugin_config(pconf: dict):
    """
    写入插件全局配置
    :param pconf: 全量插件配置
    """
    global plugin_config
    for k in pconf:
        plugin_config[k.lower()] = pconf[k]


def pconf(plugin_name: str) -> dict:
    """
    根据插件名称获取配置
    :param plugin_name: 插件名称
    :return: 该插件的配置项
    """
    return plugin_config.get(plugin_name.lower())


# 全局配置，用于存放全局生效的状态
global_config = {
    "admin_users": []
}<|MERGE_RESOLUTION|>--- conflicted
+++ resolved
@@ -19,11 +19,8 @@
     "model": "gpt-3.5-turbo",
     "use_azure_chatgpt": False,  # 是否使用azure的chatgpt
     "azure_deployment_id": "",  # azure 模型部署名称
-<<<<<<< HEAD
     "use_baidu_wenxin": False,  # 是否使用baidu文心一言，优先级次于azure
-=======
     "azure_api_version": "",  # azure api版本
->>>>>>> 4da87141
     # Bot触发配置
     "single_chat_prefix": ["bot", "@bot"],  # 私聊时文本需要包含该前缀才能触发机器人回复
     "single_chat_reply_prefix": "[bot] ",  # 私聊时自动回复的前缀，用于区分真人
