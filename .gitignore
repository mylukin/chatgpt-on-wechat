.DS_Store
.idea
.wechaty/
__pycache__/
venv*
*.pyc
config.json
QR.png
nohup.out
tmp
plugins.json
itchat.pkl
<<<<<<< HEAD
user_datas.pkl
=======
*.log
>>>>>>> eca36953
<|MERGE_RESOLUTION|>--- conflicted
+++ resolved
@@ -10,8 +10,5 @@
 tmp
 plugins.json
 itchat.pkl
-<<<<<<< HEAD
 user_datas.pkl
-=======
-*.log
->>>>>>> eca36953
+*.log