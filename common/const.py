# bot_type
OPEN_AI = "openAI"
CHATGPT = "chatGPT"
BAIDU = "baidu"
XUNFEI = "xunfei"
CHATGPTONAZURE = "chatGPTOnAzure"
LINKAI = "linkai"
CLAUDEAI = "claude"
TONGYI = "tongyi"

# model
GPT35 = "gpt-3.5-turbo"
GPT4 = "gpt-4"
GPT4_TURBO_PREVIEW = "gpt-4-1106-preview"
GPT4_VISION_PREVIEW = "gpt-4-vision-preview"
WHISPER_1 = "whisper-1"
TTS_1 = "tts-1"
TTS_1_HD = "tts-1-hd"

<<<<<<< HEAD
MODEL_LIST = ["gpt-3.5-turbo", "gpt-3.5-turbo-16k", "gpt-4", "wenxin", "wenxin-4", "xunfei", "claude", "gpt-4-turbo", GPT4_TURBO_PREVIEW, "tongyi"]
=======
MODEL_LIST = ["gpt-3.5-turbo", "gpt-3.5-turbo-16k", "gpt-4", "wenxin", "wenxin-4", "xunfei", "claude", "gpt-4-turbo", GPT4_TURBO_PREVIEW]

# channel
FEISHU = "feishu"
>>>>>>> 291f9360
<|MERGE_RESOLUTION|>--- conflicted
+++ resolved
@@ -17,11 +17,7 @@
 TTS_1 = "tts-1"
 TTS_1_HD = "tts-1-hd"
 
-<<<<<<< HEAD
 MODEL_LIST = ["gpt-3.5-turbo", "gpt-3.5-turbo-16k", "gpt-4", "wenxin", "wenxin-4", "xunfei", "claude", "gpt-4-turbo", GPT4_TURBO_PREVIEW, "tongyi"]
-=======
-MODEL_LIST = ["gpt-3.5-turbo", "gpt-3.5-turbo-16k", "gpt-4", "wenxin", "wenxin-4", "xunfei", "claude", "gpt-4-turbo", GPT4_TURBO_PREVIEW]
 
 # channel
-FEISHU = "feishu"
->>>>>>> 291f9360
+FEISHU = "feishu"